#[cfg(not(any(apple, target_os = "openbsd", solarish)))]
use std::ptr;
use std::{
    io::{self, IoSliceMut},
    mem::{self, MaybeUninit},
    net::{IpAddr, Ipv4Addr, Ipv6Addr, SocketAddr, SocketAddrV4, SocketAddrV6},
    os::unix::io::AsRawFd,
    sync::{
        Mutex,
        atomic::{AtomicBool, AtomicUsize, Ordering},
    },
    time::Instant,
};

use socket2::SockRef;

use super::{
    EcnCodepoint, IO_ERROR_LOG_INTERVAL, RecvMeta, Transmit, UdpSockRef, cmsg, log_sendmsg_error,
};

// Adapted from https://github.com/apple-oss-distributions/xnu/blob/8d741a5de7ff4191bf97d57b9f54c2f6d4a15585/bsd/sys/socket_private.h
#[cfg(apple_fast)]
#[repr(C)]
#[allow(non_camel_case_types)]
pub(crate) struct msghdr_x {
    pub msg_name: *mut libc::c_void,
    pub msg_namelen: libc::socklen_t,
    pub msg_iov: *mut libc::iovec,
    pub msg_iovlen: libc::c_int,
    pub msg_control: *mut libc::c_void,
    pub msg_controllen: libc::socklen_t,
    pub msg_flags: libc::c_int,
    pub msg_datalen: usize,
}

#[cfg(apple_fast)]
extern "C" {
    fn recvmsg_x(
        s: libc::c_int,
        msgp: *const msghdr_x,
        cnt: libc::c_uint,
        flags: libc::c_int,
    ) -> isize;

    fn sendmsg_x(
        s: libc::c_int,
        msgp: *const msghdr_x,
        cnt: libc::c_uint,
        flags: libc::c_int,
    ) -> isize;
}

// Defined in netinet6/in6.h on OpenBSD, this is not yet exported by the libc crate
// directly.  See https://github.com/rust-lang/libc/issues/3704 for when we might be able to
// rely on this from the libc crate.
#[cfg(any(target_os = "openbsd", target_os = "netbsd"))]
const IPV6_DONTFRAG: libc::c_int = 62;
#[cfg(not(any(target_os = "openbsd", target_os = "netbsd")))]
const IPV6_DONTFRAG: libc::c_int = libc::IPV6_DONTFRAG;

#[cfg(target_os = "freebsd")]
type IpTosTy = libc::c_uchar;
#[cfg(not(any(target_os = "freebsd", target_os = "netbsd")))]
#[allow(dead_code)]
type IpTosTy = libc::c_int;

/// Tokio-compatible UDP socket with some useful specializations.
///
/// Unlike a standard tokio UDP socket, this allows ECN bits to be read and written on some
/// platforms.
#[derive(Debug)]
pub struct UdpSocketState {
    last_send_error: Mutex<Instant>,
    max_gso_segments: AtomicUsize,
    gro_segments: usize,
    may_fragment: bool,

    /// True if we have received EINVAL error from `sendmsg` system call at least once.
    ///
    /// If enabled, we assume that old kernel is used and switch to fallback mode.
    /// In particular, we do not use IP_TOS cmsg_type in this case,
    /// which is not supported on Linux <3.13 and results in not sending the UDP packet at all.
    sendmsg_einval: AtomicBool,
}

impl UdpSocketState {
    pub fn new(sock: UdpSockRef<'_>) -> io::Result<Self> {
        
        let io = sock.0;
        let mut cmsg_platform_space = 0;
        if cfg!(target_os = "linux")
            || cfg!(bsd)
            || cfg!(apple)
            || cfg!(target_os = "android")
            || cfg!(solarish)
        {
            cmsg_platform_space +=
                unsafe { libc::CMSG_SPACE(mem::size_of::<libc::in6_pktinfo>() as _) as usize };
        }

        assert!(
            CMSG_LEN
                >= unsafe { libc::CMSG_SPACE(mem::size_of::<libc::c_int>() as _) as usize }
                    + cmsg_platform_space
        );
        assert!(
            mem::align_of::<libc::cmsghdr>() <= mem::align_of::<cmsg::Aligned<[u8; 0]>>(),
            "control message buffers will be misaligned"
        );

        io.set_nonblocking(true)?;

        let addr = io.local_addr()?;
        let is_ipv4 = addr.family() == libc::AF_INET as libc::sa_family_t;

        // mac and ios do not support IP_RECVTOS on dual-stack sockets :(
        // older macos versions also don't have the flag and will error out if we don't ignore it
        #[cfg(not(any(target_os = "openbsd", target_os = "netbsd", solarish)))]
        if is_ipv4 || !io.only_v6()? {
            if let Err(_err) =
                set_socket_option(&*io, libc::IPPROTO_IP, libc::IP_RECVTOS, OPTION_ON)
            {
                crate::log::debug!("Ignoring error setting IP_RECVTOS on socket: {_err:?}");
            }
        }

        let mut may_fragment = false;
        #[cfg(any(target_os = "linux", target_os = "android"))]
        {
            // opportunistically try to enable GRO. See gro::gro_segments().
            let _ = set_socket_option(&*io, libc::SOL_UDP, gro::UDP_GRO, OPTION_ON);

            // Forbid IPv4 fragmentation. Set even for IPv6 to account for IPv6 mapped IPv4 addresses.
            // Set `may_fragment` to `true` if this option is not supported on the platform.
            may_fragment |= !set_socket_option_supported(
                &*io,
                libc::IPPROTO_IP,
                libc::IP_MTU_DISCOVER,
                libc::IP_PMTUDISC_PROBE,
            )?;

            if is_ipv4 {
                set_socket_option(&*io, libc::IPPROTO_IP, libc::IP_PKTINFO, OPTION_ON)?;
            } else {
                // Set `may_fragment` to `true` if this option is not supported on the platform.
                may_fragment |= !set_socket_option_supported(
                    &*io,
                    libc::IPPROTO_IPV6,
                    libc::IPV6_MTU_DISCOVER,
                    libc::IPV6_PMTUDISC_PROBE,
                )?;
            }
        }
        #[cfg(any(target_os = "freebsd", apple))]
        {
            if is_ipv4 {
                // Set `may_fragment` to `true` if this option is not supported on the platform.
                may_fragment |= !set_socket_option_supported(
                    &*io,
                    libc::IPPROTO_IP,
                    libc::IP_DONTFRAG,
                    OPTION_ON,
                )?;
            }
        }
        #[cfg(any(bsd, apple, solarish))]
        // IP_RECVDSTADDR == IP_SENDSRCADDR on FreeBSD
        // macOS uses only IP_RECVDSTADDR, no IP_SENDSRCADDR on macOS (the same on Solaris)
        // macOS also supports IP_PKTINFO
        {
            if is_ipv4 {
                set_socket_option(&*io, libc::IPPROTO_IP, libc::IP_RECVDSTADDR, OPTION_ON)?;
            }
        }

        // Options standardized in RFC 3542
        if !is_ipv4 {
            set_socket_option(&*io, libc::IPPROTO_IPV6, libc::IPV6_RECVPKTINFO, OPTION_ON)?;
            set_socket_option(&*io, libc::IPPROTO_IPV6, libc::IPV6_RECVTCLASS, OPTION_ON)?;
            // Linux's IP_PMTUDISC_PROBE allows us to operate under interface MTU rather than the
            // kernel's path MTU guess, but actually disabling fragmentation requires this too. See
            // __ip6_append_data in ip6_output.c.
            // Set `may_fragment` to `true` if this option is not supported on the platform.
            may_fragment |=
                !set_socket_option_supported(&*io, libc::IPPROTO_IPV6, IPV6_DONTFRAG, OPTION_ON)?;
        }

        let now = Instant::now();
        Ok(Self {
            last_send_error: Mutex::new(now.checked_sub(2 * IO_ERROR_LOG_INTERVAL).unwrap_or(now)),
            max_gso_segments: AtomicUsize::new(gso::max_gso_segments()),
            gro_segments: gro::gro_segments(),
            may_fragment,
            sendmsg_einval: AtomicBool::new(false),
        })
    }

    /// Sends a [`Transmit`] on the given socket.
    ///
    /// This function will return errors of kind [`io::ErrorKind::WouldBlock`] and certain
    /// fatal errors that indicate the socket is no longer usable. Other non-fatal errors 
    /// will be logged and converted to `Ok`.
    ///
    /// UDP transmission errors are generally considered non-fatal because higher-level protocols must
    /// employ retransmits and timeouts anyway in order to deal with UDP's unreliable nature.
    /// However, some errors (like NotConnected, NetworkDown) indicate the socket is no longer usable.
    ///
    /// If you would like to handle all errors yourself, use [`UdpSocketState::try_send`]
    /// instead.
    pub fn send(&self, socket: UdpSockRef<'_>, transmit: &Transmit<'_>) -> io::Result<()> {
        match send(self, socket.0, transmit) {
            Ok(()) => Ok(()),
            Err(e) if e.kind() == io::ErrorKind::WouldBlock => Err(e),
            // - EMSGSIZE is expected for MTU probes. Future work might be able to avoid
            //   these by automatically clamping the MTUD upper bound to the interface MTU.
            Err(e) if e.raw_os_error() == Some(libc::EMSGSIZE) => Ok(()),
            Err(e) => {
                // 获取错误类型和原始错误码
                let kind = e.kind();
                let os_error = e.raw_os_error();
                
                // 记录错误
                log_sendmsg_error(&self.last_send_error, e, transmit);
                
                // 判断是否是不可恢复的错误
                match kind {
                    io::ErrorKind::NotConnected |
                    io::ErrorKind::ConnectionReset |
                    io::ErrorKind::ConnectionAborted |
                    io::ErrorKind::BrokenPipe |
                    io::ErrorKind::PermissionDenied |
                    io::ErrorKind::NetworkDown |
                    io::ErrorKind::NetworkUnreachable |
                    io::ErrorKind::HostUnreachable |
                    io::ErrorKind::Unsupported => {
                        // 对于不可恢复的错误，创建一个新的错误并返回
                        if let Some(code) = os_error {
                            Err(io::Error::from_raw_os_error(code))
                        } else {
                            // 如果没有原始错误码，创建一个新的错误
                            Err(io::Error::new(kind, "Fatal UDP error"))
                        }
                    },
                    // 其他错误被视为非致命错误，返回 Ok
                    _ => Ok(()),
                }
            }
        }
    }

    /// Sends a [`Transmit`] on the given socket without any additional error handling.
    pub fn try_send(&self, socket: UdpSockRef<'_>, transmit: &Transmit<'_>) -> io::Result<()> {
        send(self, socket.0, transmit)
    }

    pub fn recv(
        &self,
        socket: UdpSockRef<'_>,
        bufs: &mut [IoSliceMut<'_>],
        meta: &mut [RecvMeta],
    ) -> io::Result<usize> {
        // 简化实现，只保留必要的监控代码
        let result = recv(socket.0, bufs, meta);
        result
    }

    /// The maximum amount of segments which can be transmitted if a platform
    /// supports Generic Send Offload (GSO).
    ///
    /// This is 1 if the platform doesn't support GSO. Subject to change if errors are detected
    /// while using GSO.
    #[inline]
    pub fn max_gso_segments(&self) -> usize {
        self.max_gso_segments.load(Ordering::Relaxed)
    }

    /// The number of segments to read when GRO is enabled. Used as a factor to
    /// compute the receive buffer size.
    ///
    /// Returns 1 if the platform doesn't support GRO.
    #[inline]
    pub fn gro_segments(&self) -> usize {
        self.gro_segments
    }

    /// Resize the send buffer of `socket` to `bytes`
    #[inline]
    pub fn set_send_buffer_size(&self, socket: UdpSockRef<'_>, bytes: usize) -> io::Result<()> {
        socket.0.set_send_buffer_size(bytes)
    }

    /// Resize the receive buffer of `socket` to `bytes`
    #[inline]
    pub fn set_recv_buffer_size(&self, socket: UdpSockRef<'_>, bytes: usize) -> io::Result<()> {
        socket.0.set_recv_buffer_size(bytes)
    }

    /// Get the size of the `socket` send buffer
    #[inline]
    pub fn send_buffer_size(&self, socket: UdpSockRef<'_>) -> io::Result<usize> {
        socket.0.send_buffer_size()
    }

    /// Get the size of the `socket` receive buffer
    #[inline]
    pub fn recv_buffer_size(&self, socket: UdpSockRef<'_>) -> io::Result<usize> {
        socket.0.recv_buffer_size()
    }

    /// Whether transmitted datagrams might get fragmented by the IP layer
    ///
    /// Returns `false` on targets which employ e.g. the `IPV6_DONTFRAG` socket option.
    #[inline]
    pub fn may_fragment(&self) -> bool {
        self.may_fragment
    }

    /// Returns true if we previously got an EINVAL error from `sendmsg` syscall.
    fn sendmsg_einval(&self) -> bool {
        self.sendmsg_einval.load(Ordering::Relaxed)
    }

    /// Sets the flag indicating we got EINVAL error from `sendmsg` syscall.
    #[cfg(not(any(apple, target_os = "openbsd", target_os = "netbsd")))]
    fn set_sendmsg_einval(&self) {
        self.sendmsg_einval.store(true, Ordering::Relaxed)
    }
}

#[cfg(not(any(apple, target_os = "openbsd", target_os = "netbsd")))]
fn send(
    #[allow(unused_variables)] // only used on Linux
    state: &UdpSocketState,
    io: SockRef<'_>,
    transmit: &Transmit<'_>,
) -> io::Result<()> {
    #[allow(unused_mut)] // only mutable on FreeBSD
    let mut encode_src_ip = true;
    #[cfg(target_os = "freebsd")]
    {
        let addr = io.local_addr()?;
        let is_ipv4 = addr.family() == libc::AF_INET as libc::sa_family_t;
        if is_ipv4 {
            if let Some(socket) = addr.as_socket_ipv4() {
                encode_src_ip = socket.ip() == &Ipv4Addr::UNSPECIFIED;
            }
        }
    }
    let mut msg_hdr: libc::msghdr = unsafe { mem::zeroed() };
    let mut iovec: libc::iovec = unsafe { mem::zeroed() };
    let mut cmsgs = cmsg::Aligned([0u8; CMSG_LEN]);
    let dst_addr = socket2::SockAddr::from(transmit.destination);
    prepare_msg(
        transmit,
        &dst_addr,
        &mut msg_hdr,
        &mut iovec,
        &mut cmsgs,
        encode_src_ip,
        state.sendmsg_einval(),
    );

    loop {
        let n = unsafe { libc::sendmsg(io.as_raw_fd(), &msg_hdr, 0) };

        if n >= 0 {
            return Ok(());
        }

        let e = io::Error::last_os_error();
        match e.kind() {
            // Retry the transmission
            io::ErrorKind::Interrupted => continue,
            io::ErrorKind::WouldBlock => return Err(e),
            _ => {
                // Some network adapters and drivers do not support GSO. Unfortunately, Linux
                // offers no easy way for us to detect this short of an EIO or sometimes EINVAL
                // when we try to actually send datagrams using it.
                #[cfg(any(target_os = "linux", target_os = "android"))]
                if let Some(libc::EIO) | Some(libc::EINVAL) = e.raw_os_error() {
                    // Prevent new transmits from being scheduled using GSO. Existing GSO transmits
                    // may already be in the pipeline, so we need to tolerate additional failures.
                    if state.max_gso_segments() > 1 {
                        crate::log::info!(
                            "`libc::sendmsg` failed with {e}; halting segmentation offload"
                        );
                        state
                            .max_gso_segments
                            .store(1, std::sync::atomic::Ordering::Relaxed);
                    }
                }

                // Some arguments to `sendmsg` are not supported. Switch to
                // fallback mode and retry if we haven't already.
                if e.raw_os_error() == Some(libc::EINVAL) && !state.sendmsg_einval() {
                    state.set_sendmsg_einval();
                    prepare_msg(
                        transmit,
                        &dst_addr,
                        &mut msg_hdr,
                        &mut iovec,
                        &mut cmsgs,
                        encode_src_ip,
                        state.sendmsg_einval(),
                    );
                    continue;
                }

                return Err(e);
            }
        }
    }
}

#[cfg(apple_fast)]
fn send(state: &UdpSocketState, io: SockRef<'_>, transmit: &Transmit<'_>) -> io::Result<()> {
    let mut hdrs = unsafe { mem::zeroed::<[msghdr_x; BATCH_SIZE]>() };
    let mut iovs = unsafe { mem::zeroed::<[libc::iovec; BATCH_SIZE]>() };
    let mut ctrls = [cmsg::Aligned([0u8; CMSG_LEN]); BATCH_SIZE];
    let addr = socket2::SockAddr::from(transmit.destination);
    let segment_size = transmit.segment_size.unwrap_or(transmit.contents.len());
    let mut cnt = 0;
    debug_assert!(transmit.contents.len().div_ceil(segment_size) <= BATCH_SIZE);
    for (i, chunk) in transmit
        .contents
        .chunks(segment_size)
        .enumerate()
        .take(BATCH_SIZE)
    {
        prepare_msg(
            &Transmit {
                destination: transmit.destination,
                ecn: transmit.ecn,
                contents: chunk,
                segment_size: Some(chunk.len()),
                src_ip: transmit.src_ip,
            },
            &addr,
            &mut hdrs[i],
            &mut iovs[i],
            &mut ctrls[i],
            true,
            state.sendmsg_einval(),
        );
        hdrs[i].msg_datalen = chunk.len();
        cnt += 1;
    }
    loop {
        let n = unsafe { sendmsg_x(io.as_raw_fd(), hdrs.as_ptr(), cnt as u32, 0) };

        if n >= 0 {
            return Ok(());
        }

        let e = io::Error::last_os_error();
        match e.kind() {
            // Retry the transmission
            io::ErrorKind::Interrupted => continue,
            _ => return Err(e),
        }
    }
}

#[cfg(any(target_os = "openbsd", target_os = "netbsd", apple_slow))]
fn send(state: &UdpSocketState, io: SockRef<'_>, transmit: &Transmit<'_>) -> io::Result<()> {
    let mut hdr: libc::msghdr = unsafe { mem::zeroed() };
    let mut iov: libc::iovec = unsafe { mem::zeroed() };
    let mut ctrl = cmsg::Aligned([0u8; CMSG_LEN]);
    let addr = socket2::SockAddr::from(transmit.destination);
    prepare_msg(
        transmit,
        &addr,
        &mut hdr,
        &mut iov,
        &mut ctrl,
        cfg!(apple) || cfg!(target_os = "openbsd") || cfg!(target_os = "netbsd"),
        state.sendmsg_einval(),
    );
    loop {
        let n = unsafe { libc::sendmsg(io.as_raw_fd(), &hdr, 0) };

        if n >= 0 {
            return Ok(());
        }

        let e = io::Error::last_os_error();
        match e.kind() {
            // Retry the transmission
            io::ErrorKind::Interrupted => continue,
            _ => return Err(e),
        }
    }
}

#[cfg(not(any(apple, target_os = "openbsd", target_os = "netbsd", solarish)))]
fn recv(io: SockRef<'_>, bufs: &mut [IoSliceMut<'_>], meta: &mut [RecvMeta]) -> io::Result<usize> {
    let mut names = [MaybeUninit::<libc::sockaddr_storage>::uninit(); BATCH_SIZE];
    let mut ctrls = [cmsg::Aligned(MaybeUninit::<[u8; CMSG_LEN]>::uninit()); BATCH_SIZE];
    let mut hdrs = unsafe { mem::zeroed::<[libc::mmsghdr; BATCH_SIZE]>() };
    let max_msg_count = bufs.len().min(BATCH_SIZE);
    for i in 0..max_msg_count {
        prepare_recv(
            &mut bufs[i],
            &mut names[i],
            &mut ctrls[i],
            &mut hdrs[i].msg_hdr,
        );
    }
    let msg_count = loop {
        let n = unsafe {
            libc::recvmmsg(
                io.as_raw_fd(),
                hdrs.as_mut_ptr(),
                bufs.len().min(BATCH_SIZE) as _,
                0,
                ptr::null_mut::<libc::timespec>(),
            )
        };

        if n >= 0 {
            break n;
        }

        let e = io::Error::last_os_error();
        match e.kind() {
            // Retry receiving
            io::ErrorKind::Interrupted => continue,
            _ => return Err(e),
        }
    };
    for i in 0..(msg_count as usize) {
        meta[i] = decode_recv(&names[i], &hdrs[i].msg_hdr, hdrs[i].msg_len as usize);
    }
    
    Ok(msg_count as usize)
}

#[cfg(apple_fast)]
fn recv(io: SockRef<'_>, bufs: &mut [IoSliceMut<'_>], meta: &mut [RecvMeta]) -> io::Result<usize> {
    let mut names = [MaybeUninit::<libc::sockaddr_storage>::uninit(); BATCH_SIZE];
    // MacOS 10.15 `recvmsg_x` does not override the `msghdr_x`
    // `msg_controllen`. Thus, after the call to `recvmsg_x`, one does not know
    // which control messages have been written to. To prevent reading
    // uninitialized memory, do not use `MaybeUninit` for `ctrls`, instead
    // initialize `ctrls` with `0`s. A control message of all `0`s is
    // automatically skipped by `libc::CMSG_NXTHDR`.
    let mut ctrls = [cmsg::Aligned([0u8; CMSG_LEN]); BATCH_SIZE];
    let mut hdrs = unsafe { mem::zeroed::<[msghdr_x; BATCH_SIZE]>() };
    let max_msg_count = bufs.len().min(BATCH_SIZE);
    
    for i in 0..max_msg_count {
        prepare_recv(&mut bufs[i], &mut names[i], &mut ctrls[i], &mut hdrs[i]);
    }
    
    let msg_count = loop {
        let n = unsafe { recvmsg_x(io.as_raw_fd(), hdrs.as_mut_ptr(), max_msg_count as _, 0) };

        if n >= 0 {
            break n;
        }

        let e = io::Error::last_os_error();
        match e.kind() {
            // Retry receiving
            io::ErrorKind::Interrupted => continue,
            _ => return Err(e),
        }
    };
    
    for i in 0..(msg_count as usize) {
        meta[i] = decode_recv(&names[i], &hdrs[i], hdrs[i].msg_datalen as usize);
    }
    
    Ok(msg_count as usize)
}

#[cfg(any(target_os = "openbsd", target_os = "netbsd", solarish, apple_slow))]
fn recv(io: SockRef<'_>, bufs: &mut [IoSliceMut<'_>], meta: &mut [RecvMeta]) -> io::Result<usize> {
    let mut name = MaybeUninit::<libc::sockaddr_storage>::uninit();
    let mut ctrl = cmsg::Aligned(MaybeUninit::<[u8; CMSG_LEN]>::uninit());
    let mut hdr = unsafe { mem::zeroed::<libc::msghdr>() };
    prepare_recv(&mut bufs[0], &mut name, &mut ctrl, &mut hdr);
    let n = loop {
        let n = unsafe { libc::recvmsg(io.as_raw_fd(), &mut hdr, 0) };

        if hdr.msg_flags & libc::MSG_TRUNC != 0 {
            continue;
        }

        if n >= 0 {
            break n;
        }

        let e = io::Error::last_os_error();
        match e.kind() {
            // Retry receiving
            io::ErrorKind::Interrupted => continue,
            _ => return Err(e),
        }
    };
    meta[0] = decode_recv(&name, &hdr, n as usize);
    Ok(1)
}

const CMSG_LEN: usize = 88;

fn prepare_msg(
    transmit: &Transmit<'_>,
    dst_addr: &socket2::SockAddr,
    #[cfg(not(apple_fast))] hdr: &mut libc::msghdr,
    #[cfg(apple_fast)] hdr: &mut msghdr_x,
    iov: &mut libc::iovec,
    #[allow(unused_variables)]
    ctrl: &mut cmsg::Aligned<[u8; CMSG_LEN]>,
    #[allow(unused_variables)] // only used on FreeBSD & macOS
    encode_src_ip: bool,
    #[allow(unused_variables)]
    sendmsg_einval: bool,
) {
    iov.iov_base = transmit.contents.as_ptr() as *const _ as *mut _;
    iov.iov_len = transmit.contents.len();

    // SAFETY: Casting the pointer to a mutable one is legal,
    // as sendmsg is guaranteed to not alter the mutable pointer
    // as per the POSIX spec. See the section on the sys/socket.h
    // header for details. The type is only mutable in the first
    // place because it is reused by recvmsg as well.
    let name = dst_addr.as_ptr() as *mut libc::c_void;
    let namelen = dst_addr.len();
    hdr.msg_name = name as *mut _;
    hdr.msg_namelen = namelen;
    hdr.msg_iov = iov;
    hdr.msg_iovlen = 1;

<<<<<<< HEAD
    #[cfg(apple_fast)]
=======
    hdr.msg_control = ctrl.0.as_mut_ptr() as _;
    hdr.msg_controllen = CMSG_LEN as _;
    let mut encoder = unsafe { cmsg::Encoder::new(hdr) };
    let ecn = transmit.ecn.map_or(0, |x| x as libc::c_int);
    // True for IPv4 or IPv4-Mapped IPv6
    let is_ipv4 = transmit.destination.is_ipv4()
        || matches!(transmit.destination.ip(), IpAddr::V6(addr) if addr.to_ipv4_mapped().is_some());
    if is_ipv4 {
        if !sendmsg_einval {
            #[cfg(not(target_os = "netbsd"))]
            {
                encoder.push(libc::IPPROTO_IP, libc::IP_TOS, ecn as IpTosTy);
            }
        }
    } else {
        encoder.push(libc::IPPROTO_IPV6, libc::IPV6_TCLASS, ecn);
    }

    // Only set the segment size if it is less than the size of the contents.
    // Some network drivers don't like being told to do GSO even if there is effectively only a single segment (i.e. `segment_size == transmit.contents.len()`)
    // Additionally, a `segment_size` that is greater than the content also means there is effectively only a single segment.
    // This case is actually quite common when splitting up a prepared GSO batch again after GSO has been disabled because the last datagram in a GSO batch is allowed to be smaller than the segment size.
    if let Some(segment_size) = transmit
        .segment_size
        .filter(|segment_size| *segment_size < transmit.contents.len())
>>>>>>> f642fa87
    {
        // 禁用控制消息 - sendmsg_x 不支持控制消息
        hdr.msg_control = std::ptr::null_mut();
        hdr.msg_controllen = 0;
        return;
    }

    #[cfg(not(apple_fast))]
    {
        hdr.msg_control = ctrl.0.as_mut_ptr() as _;
        hdr.msg_controllen = CMSG_LEN as _;
        let mut encoder = unsafe { cmsg::Encoder::new(hdr) };
        let ecn = transmit.ecn.map_or(0, |x| x as libc::c_int);
        // True for IPv4 or IPv4-Mapped IPv6
        let is_ipv4 = transmit.destination.is_ipv4()
            || matches!(transmit.destination.ip(), IpAddr::V6(addr) if addr.to_ipv4_mapped().is_some());
        if is_ipv4 {
            if !sendmsg_einval {
                #[cfg(not(target_os = "netbsd"))]
                {
                    encoder.push(libc::IPPROTO_IP, libc::IP_TOS, ecn as IpTosTy);
                }
            }
        } else {
            encoder.push(libc::IPPROTO_IPV6, libc::IPV6_TCLASS, ecn);
        }

        // Only set the segment size if it is different from the size of the contents.
        // Some network drivers don't like being told to do GSO even if there is effectively only a single segment.
        if let Some(segment_size) = transmit
            .segment_size
            .filter(|segment_size| *segment_size != transmit.contents.len())
        {
            gso::set_segment_size(&mut encoder, segment_size as u16);
        }

        if let Some(ip) = &transmit.src_ip {
            match ip {
                IpAddr::V4(v4) => {
                    #[cfg(any(target_os = "linux", target_os = "android"))]
                    {
                        let pktinfo = libc::in_pktinfo {
                            ipi_ifindex: 0,
                            ipi_spec_dst: libc::in_addr {
                                s_addr: u32::from_ne_bytes(v4.octets()),
                            },
                            ipi_addr: libc::in_addr { s_addr: 0 },
                        };
                        encoder.push(libc::IPPROTO_IP, libc::IP_PKTINFO, pktinfo);
                    }
                    #[cfg(any(bsd, apple, solarish))]
                    {
                        if encode_src_ip {
                            let addr = libc::in_addr {
                                s_addr: u32::from_ne_bytes(v4.octets()),
                            };
                            encoder.push(libc::IPPROTO_IP, libc::IP_RECVDSTADDR, addr);
                        }
                    }
                }
                IpAddr::V6(v6) => {
                    let pktinfo = libc::in6_pktinfo {
                        ipi6_ifindex: 0,
                        ipi6_addr: libc::in6_addr {
                            s6_addr: v6.octets(),
                        },
                    };
                    encoder.push(libc::IPPROTO_IPV6, libc::IPV6_PKTINFO, pktinfo);
                }
            }
        }

        encoder.finish();
    }
}

#[cfg(not(apple_fast))]
fn prepare_recv(
    buf: &mut IoSliceMut,
    name: &mut MaybeUninit<libc::sockaddr_storage>,
    ctrl: &mut cmsg::Aligned<MaybeUninit<[u8; CMSG_LEN]>>,
    hdr: &mut libc::msghdr,
) {
    hdr.msg_name = name.as_mut_ptr() as _;
    hdr.msg_namelen = mem::size_of::<libc::sockaddr_storage>() as _;
    hdr.msg_iov = buf as *mut IoSliceMut as *mut libc::iovec;
    hdr.msg_iovlen = 1;
    hdr.msg_control = ctrl.0.as_mut_ptr() as _;
    hdr.msg_controllen = CMSG_LEN as _;
    hdr.msg_flags = 0;
}

#[cfg(apple_fast)]
fn prepare_recv(
    buf: &mut IoSliceMut,
    name: &mut MaybeUninit<libc::sockaddr_storage>,
    ctrl: &mut cmsg::Aligned<[u8; CMSG_LEN]>,
    hdr: &mut msghdr_x,
) {
    hdr.msg_name = name.as_mut_ptr() as _;
    hdr.msg_namelen = mem::size_of::<libc::sockaddr_storage>() as _;
    hdr.msg_iov = buf as *mut IoSliceMut as *mut libc::iovec;
    hdr.msg_iovlen = 1;
    hdr.msg_control = ctrl.0.as_mut_ptr() as _;
    hdr.msg_controllen = CMSG_LEN as _;
    hdr.msg_flags = 0;
    hdr.msg_datalen = buf.len();
}

fn decode_recv(
    name: &MaybeUninit<libc::sockaddr_storage>,
    #[cfg(not(apple_fast))] hdr: &libc::msghdr,
    #[cfg(apple_fast)] hdr: &msghdr_x,
    len: usize,
) -> RecvMeta {
    // 删除不必要的日志代码
    let name = unsafe { name.assume_init() };
    let mut ecn_bits = 0;
    let mut dst_ip = None;
    #[allow(unused_mut)] // only mutable on Linux
    let mut stride = len;

    let cmsg_iter = unsafe { cmsg::Iter::new(hdr) };
    for cmsg in cmsg_iter {
        match (cmsg.cmsg_level, cmsg.cmsg_type) {
            (libc::IPPROTO_IP, libc::IP_TOS) => unsafe {
                ecn_bits = cmsg::decode::<u8, libc::cmsghdr>(cmsg);
            },
            // FreeBSD uses IP_RECVTOS here, and we can be liberal because cmsgs are opt-in.
            #[cfg(not(any(target_os = "openbsd", target_os = "netbsd", solarish)))]
            (libc::IPPROTO_IP, libc::IP_RECVTOS) => unsafe {
                ecn_bits = cmsg::decode::<u8, libc::cmsghdr>(cmsg);
            },
            (libc::IPPROTO_IPV6, libc::IPV6_TCLASS) => unsafe {
                // Temporary hack around broken macos ABI. Remove once upstream fixes it.
                // https://bugreport.apple.com/web/?problemID=48761855
                #[allow(clippy::unnecessary_cast)] // cmsg.cmsg_len defined as size_t
                if cfg!(apple)
                    && cmsg.cmsg_len as usize == libc::CMSG_LEN(mem::size_of::<u8>() as _) as usize
                {
                    ecn_bits = cmsg::decode::<u8, libc::cmsghdr>(cmsg);
                } else {
                    ecn_bits = cmsg::decode::<libc::c_int, libc::cmsghdr>(cmsg) as u8;
                }
            },
            #[cfg(any(target_os = "linux", target_os = "android"))]
            (libc::IPPROTO_IP, libc::IP_PKTINFO) => {
                let pktinfo = unsafe { cmsg::decode::<libc::in_pktinfo, libc::cmsghdr>(cmsg) };
                dst_ip = Some(IpAddr::V4(Ipv4Addr::from(
                    pktinfo.ipi_addr.s_addr.to_ne_bytes(),
                )));
            }
            #[cfg(any(bsd, apple))]
            (libc::IPPROTO_IP, libc::IP_RECVDSTADDR) => {
                let in_addr = unsafe { cmsg::decode::<libc::in_addr, libc::cmsghdr>(cmsg) };
                dst_ip = Some(IpAddr::V4(Ipv4Addr::from(in_addr.s_addr.to_ne_bytes())));
            }
            (libc::IPPROTO_IPV6, libc::IPV6_PKTINFO) => {
                let pktinfo = unsafe { cmsg::decode::<libc::in6_pktinfo, libc::cmsghdr>(cmsg) };
                dst_ip = Some(IpAddr::V6(Ipv6Addr::from(pktinfo.ipi6_addr.s6_addr)));
            }
            #[cfg(any(target_os = "linux", target_os = "android"))]
            (libc::SOL_UDP, gro::UDP_GRO) => unsafe {
                stride = cmsg::decode::<libc::c_int, libc::cmsghdr>(cmsg) as usize;
            },
            _ => {}
        }
    }

    let addr = match libc::c_int::from(name.ss_family) {
        libc::AF_INET => {
            // Safety: if the ss_family field is AF_INET then storage must be a sockaddr_in.
            let addr: &libc::sockaddr_in =
                unsafe { &*(&name as *const _ as *const libc::sockaddr_in) };
            SocketAddr::V4(SocketAddrV4::new(
                Ipv4Addr::from(addr.sin_addr.s_addr.to_ne_bytes()),
                u16::from_be(addr.sin_port),
            ))
        }
        libc::AF_INET6 => {
            // Safety: if the ss_family field is AF_INET6 then storage must be a sockaddr_in6.
            let addr: &libc::sockaddr_in6 =
                unsafe { &*(&name as *const _ as *const libc::sockaddr_in6) };
            SocketAddr::V6(SocketAddrV6::new(
                Ipv6Addr::from(addr.sin6_addr.s6_addr),
                u16::from_be(addr.sin6_port),
                addr.sin6_flowinfo,
                addr.sin6_scope_id,
            ))
        }
        _ => unreachable!(),
    };

    RecvMeta {
        len,
        stride,
        addr,
        ecn: EcnCodepoint::from_bits(ecn_bits),
        dst_ip,
    }
}

#[cfg(not(apple_slow))]
// Chosen somewhat arbitrarily; might benefit from additional tuning.
pub(crate) const BATCH_SIZE: usize = 32;

#[cfg(apple_slow)]
pub(crate) const BATCH_SIZE: usize = 1;

#[cfg(any(target_os = "linux", target_os = "android"))]
mod gso {
    use super::*;

    #[cfg(not(target_os = "android"))]
    const UDP_SEGMENT: libc::c_int = libc::UDP_SEGMENT;
    #[cfg(target_os = "android")]
    // TODO: Add this to libc
    const UDP_SEGMENT: libc::c_int = 103;

    /// Checks whether GSO support is available by setting the UDP_SEGMENT
    /// option on a socket
    pub(crate) fn max_gso_segments() -> usize {
        const GSO_SIZE: libc::c_int = 1500;

        let socket = match std::net::UdpSocket::bind("[::]:0")
            .or_else(|_| std::net::UdpSocket::bind((Ipv4Addr::LOCALHOST, 0)))
        {
            Ok(socket) => socket,
            Err(_) => return 1,
        };

        // As defined in linux/udp.h
        // #define UDP_MAX_SEGMENTS        (1 << 6UL)
        match set_socket_option(&socket, libc::SOL_UDP, UDP_SEGMENT, GSO_SIZE) {
            Ok(()) => 64,
            Err(_e) => {
                crate::log::debug!(
                    "failed to set `UDP_SEGMENT` socket option ({_e}); setting `max_gso_segments = 1`"
                );

                1
            }
        }
    }

    pub(crate) fn set_segment_size(encoder: &mut cmsg::Encoder<libc::msghdr>, segment_size: u16) {
        encoder.push(libc::SOL_UDP, UDP_SEGMENT, segment_size);
    }
}

// On Apple platforms using the `sendmsg_x` call, UDP datagram segmentation is not
// offloaded to the NIC or even the kernel, but instead done here in user space in
// [`send`]) and then passed to the OS as individual `iovec`s (up to `BATCH_SIZE`).
#[cfg(not(any(target_os = "linux", target_os = "android")))]
mod gso {
    use super::*;

    pub(super) fn max_gso_segments() -> usize {
        #[cfg(apple_fast)]
        {
            BATCH_SIZE
        }
        #[cfg(not(apple_fast))]
        {
            1
        }
    }
    
    #[allow(dead_code)]
    pub(super) fn set_segment_size(
        #[cfg(not(apple_fast))] _encoder: &mut cmsg::Encoder<libc::msghdr>,
        #[cfg(apple_fast)] _encoder: &mut cmsg::Encoder<msghdr_x>,
        _segment_size: u16,
    ) {
    }
}

#[cfg(any(target_os = "linux", target_os = "android"))]
mod gro {
    use super::*;

    #[cfg(not(target_os = "android"))]
    pub(crate) const UDP_GRO: libc::c_int = libc::UDP_GRO;
    #[cfg(target_os = "android")]
    // TODO: Add this to libc
    pub(crate) const UDP_GRO: libc::c_int = 104;

    pub(crate) fn gro_segments() -> usize {
        let socket = match std::net::UdpSocket::bind("[::]:0")
            .or_else(|_| std::net::UdpSocket::bind((Ipv4Addr::LOCALHOST, 0)))
        {
            Ok(socket) => socket,
            Err(_) => return 1,
        };

        // As defined in net/ipv4/udp_offload.c
        // #define UDP_GRO_CNT_MAX 64
        //
        // NOTE: this MUST be set to UDP_GRO_CNT_MAX to ensure that the receive buffer size
        // (get_max_udp_payload_size() * gro_segments()) is large enough to hold the largest GRO
        // list the kernel might potentially produce. See
        // https://github.com/quinn-rs/quinn/pull/1354.
        match set_socket_option(&socket, libc::SOL_UDP, UDP_GRO, OPTION_ON) {
            Ok(()) => 64,
            Err(_) => 1,
        }
    }
}

/// Returns whether the given socket option is supported on the current platform
///
/// Yields `Ok(true)` if the option was set successfully, `Ok(false)` if setting
/// the option raised an `ENOPROTOOPT` error, and `Err` for any other error.
fn set_socket_option_supported(
    socket: &impl AsRawFd,
    level: libc::c_int,
    name: libc::c_int,
    value: libc::c_int,
) -> io::Result<bool> {
    match set_socket_option(socket, level, name, value) {
        Ok(()) => Ok(true),
        Err(err) if err.raw_os_error() == Some(libc::ENOPROTOOPT) => Ok(false),
        Err(err) => Err(err),
    }
}

fn set_socket_option(
    socket: &impl AsRawFd,
    level: libc::c_int,
    name: libc::c_int,
    value: libc::c_int,
) -> io::Result<()> {
    let rc = unsafe {
        libc::setsockopt(
            socket.as_raw_fd(),
            level,
            name,
            &value as *const _ as _,
            mem::size_of_val(&value) as _,
        )
    };

    match rc == 0 {
        true => Ok(()),
        false => Err(io::Error::last_os_error()),
    }
}

const OPTION_ON: libc::c_int = 1;

#[cfg(not(any(target_os = "linux", target_os = "android")))]
mod gro {
    pub(super) fn gro_segments() -> usize {
        1
    }
}<|MERGE_RESOLUTION|>--- conflicted
+++ resolved
@@ -632,35 +632,7 @@
     hdr.msg_iov = iov;
     hdr.msg_iovlen = 1;
 
-<<<<<<< HEAD
     #[cfg(apple_fast)]
-=======
-    hdr.msg_control = ctrl.0.as_mut_ptr() as _;
-    hdr.msg_controllen = CMSG_LEN as _;
-    let mut encoder = unsafe { cmsg::Encoder::new(hdr) };
-    let ecn = transmit.ecn.map_or(0, |x| x as libc::c_int);
-    // True for IPv4 or IPv4-Mapped IPv6
-    let is_ipv4 = transmit.destination.is_ipv4()
-        || matches!(transmit.destination.ip(), IpAddr::V6(addr) if addr.to_ipv4_mapped().is_some());
-    if is_ipv4 {
-        if !sendmsg_einval {
-            #[cfg(not(target_os = "netbsd"))]
-            {
-                encoder.push(libc::IPPROTO_IP, libc::IP_TOS, ecn as IpTosTy);
-            }
-        }
-    } else {
-        encoder.push(libc::IPPROTO_IPV6, libc::IPV6_TCLASS, ecn);
-    }
-
-    // Only set the segment size if it is less than the size of the contents.
-    // Some network drivers don't like being told to do GSO even if there is effectively only a single segment (i.e. `segment_size == transmit.contents.len()`)
-    // Additionally, a `segment_size` that is greater than the content also means there is effectively only a single segment.
-    // This case is actually quite common when splitting up a prepared GSO batch again after GSO has been disabled because the last datagram in a GSO batch is allowed to be smaller than the segment size.
-    if let Some(segment_size) = transmit
-        .segment_size
-        .filter(|segment_size| *segment_size < transmit.contents.len())
->>>>>>> f642fa87
     {
         // 禁用控制消息 - sendmsg_x 不支持控制消息
         hdr.msg_control = std::ptr::null_mut();
@@ -688,14 +660,16 @@
             encoder.push(libc::IPPROTO_IPV6, libc::IPV6_TCLASS, ecn);
         }
 
-        // Only set the segment size if it is different from the size of the contents.
-        // Some network drivers don't like being told to do GSO even if there is effectively only a single segment.
-        if let Some(segment_size) = transmit
-            .segment_size
-            .filter(|segment_size| *segment_size != transmit.contents.len())
-        {
-            gso::set_segment_size(&mut encoder, segment_size as u16);
-        }
+    // Only set the segment size if it is less than the size of the contents.
+    // Some network drivers don't like being told to do GSO even if there is effectively only a single segment (i.e. `segment_size == transmit.contents.len()`)
+    // Additionally, a `segment_size` that is greater than the content also means there is effectively only a single segment.
+    // This case is actually quite common when splitting up a prepared GSO batch again after GSO has been disabled because the last datagram in a GSO batch is allowed to be smaller than the segment size.
+    if let Some(segment_size) = transmit
+        .segment_size
+        .filter(|segment_size| *segment_size < transmit.contents.len())
+    {
+        gso::set_segment_size(&mut encoder, segment_size as u16);
+    }
 
         if let Some(ip) = &transmit.src_ip {
             match ip {
