#[cfg(not(any(apple, target_os = "openbsd", solarish)))]
use std::ptr;
use std::{
    io::{self, IoSliceMut},
    mem::{self, MaybeUninit},
    net::{IpAddr, Ipv4Addr, Ipv6Addr, SocketAddr, SocketAddrV4, SocketAddrV6},
    os::unix::io::AsRawFd,
    sync::{
        Mutex,
        atomic::{AtomicBool, AtomicUsize, Ordering},
    },
    time::Instant,
};

use socket2::SockRef;

use super::{
    EcnCodepoint, IO_ERROR_LOG_INTERVAL, RecvMeta, Transmit, UdpSockRef, cmsg, log_sendmsg_error,
};

// Adapted from https://github.com/apple-oss-distributions/xnu/blob/8d741a5de7ff4191bf97d57b9f54c2f6d4a15585/bsd/sys/socket_private.h
#[cfg(apple_fast)]
#[repr(C)]
#[allow(non_camel_case_types)]
pub(crate) struct msghdr_x {
    pub msg_name: *mut libc::c_void,
    pub msg_namelen: libc::socklen_t,
    pub msg_iov: *mut libc::iovec,
    pub msg_iovlen: libc::c_int,
    pub msg_control: *mut libc::c_void,
    pub msg_controllen: libc::socklen_t,
    pub msg_flags: libc::c_int,
    pub msg_datalen: usize,
}

#[cfg(apple_fast)]
extern "C" {
    fn recvmsg_x(
        s: libc::c_int,
        msgp: *const msghdr_x,
        cnt: libc::c_uint,
        flags: libc::c_int,
    ) -> isize;

    fn sendmsg_x(
        s: libc::c_int,
        msgp: *const msghdr_x,
        cnt: libc::c_uint,
        flags: libc::c_int,
    ) -> isize;
}

// Defined in netinet6/in6.h on OpenBSD, this is not yet exported by the libc crate
// directly.  See https://github.com/rust-lang/libc/issues/3704 for when we might be able to
// rely on this from the libc crate.
#[cfg(any(target_os = "openbsd", target_os = "netbsd"))]
const IPV6_DONTFRAG: libc::c_int = 62;
#[cfg(not(any(target_os = "openbsd", target_os = "netbsd")))]
const IPV6_DONTFRAG: libc::c_int = libc::IPV6_DONTFRAG;

#[cfg(target_os = "freebsd")]
type IpTosTy = libc::c_uchar;
#[cfg(not(any(target_os = "freebsd", target_os = "netbsd")))]
#[allow(dead_code)]
type IpTosTy = libc::c_int;

/// Tokio-compatible UDP socket with some useful specializations.
///
/// Unlike a standard tokio UDP socket, this allows ECN bits to be read and written on some
/// platforms.
#[derive(Debug)]
pub struct UdpSocketState {
    last_send_error: Mutex<Instant>,
    max_gso_segments: AtomicUsize,
    gro_segments: usize,
    may_fragment: bool,

    /// True if we have received EINVAL error from `sendmsg` system call at least once.
    ///
    /// If enabled, we assume that old kernel is used and switch to fallback mode.
    /// In particular, we do not use IP_TOS cmsg_type in this case,
    /// which is not supported on Linux <3.13 and results in not sending the UDP packet at all.
    sendmsg_einval: AtomicBool,
}

impl UdpSocketState {
    pub fn new(sock: UdpSockRef<'_>) -> io::Result<Self> {
        
        let io = sock.0;
        let mut cmsg_platform_space = 0;
        if cfg!(target_os = "linux")
            || cfg!(bsd)
            || cfg!(apple)
            || cfg!(target_os = "android")
            || cfg!(solarish)
        {
            cmsg_platform_space +=
                unsafe { libc::CMSG_SPACE(mem::size_of::<libc::in6_pktinfo>() as _) as usize };
        }

        assert!(
            CMSG_LEN
                >= unsafe { libc::CMSG_SPACE(mem::size_of::<libc::c_int>() as _) as usize }
                    + cmsg_platform_space
        );
        assert!(
            mem::align_of::<libc::cmsghdr>() <= mem::align_of::<cmsg::Aligned<[u8; 0]>>(),
            "control message buffers will be misaligned"
        );

        io.set_nonblocking(true)?;

        let addr = io.local_addr()?;
        let is_ipv4 = addr.family() == libc::AF_INET as libc::sa_family_t;

        // mac and ios do not support IP_RECVTOS on dual-stack sockets :(
        // older macos versions also don't have the flag and will error out if we don't ignore it
        #[cfg(not(any(target_os = "openbsd", target_os = "netbsd", solarish)))]
        if is_ipv4 || !io.only_v6()? {
            if let Err(_err) =
                set_socket_option(&*io, libc::IPPROTO_IP, libc::IP_RECVTOS, OPTION_ON)
            {
                crate::log::debug!("Ignoring error setting IP_RECVTOS on socket: {_err:?}");
            }
        }

        let mut may_fragment = false;
        #[cfg(any(target_os = "linux", target_os = "android"))]
        {
            // opportunistically try to enable GRO. See gro::gro_segments().
            let _ = set_socket_option(&*io, libc::SOL_UDP, gro::UDP_GRO, OPTION_ON);

            // Forbid IPv4 fragmentation. Set even for IPv6 to account for IPv6 mapped IPv4 addresses.
            // Set `may_fragment` to `true` if this option is not supported on the platform.
            may_fragment |= !set_socket_option_supported(
                &*io,
                libc::IPPROTO_IP,
                libc::IP_MTU_DISCOVER,
                libc::IP_PMTUDISC_PROBE,
            )?;

            if is_ipv4 {
                set_socket_option(&*io, libc::IPPROTO_IP, libc::IP_PKTINFO, OPTION_ON)?;
            } else {
                // Set `may_fragment` to `true` if this option is not supported on the platform.
                may_fragment |= !set_socket_option_supported(
                    &*io,
                    libc::IPPROTO_IPV6,
                    libc::IPV6_MTU_DISCOVER,
                    libc::IPV6_PMTUDISC_PROBE,
                )?;
            }
        }
        #[cfg(any(target_os = "freebsd", apple))]
        {
            if is_ipv4 {
                // Set `may_fragment` to `true` if this option is not supported on the platform.
                may_fragment |= !set_socket_option_supported(
                    &*io,
                    libc::IPPROTO_IP,
                    libc::IP_DONTFRAG,
                    OPTION_ON,
                )?;
            }
        }
        #[cfg(any(bsd, apple, solarish))]
        // IP_RECVDSTADDR == IP_SENDSRCADDR on FreeBSD
        // macOS uses only IP_RECVDSTADDR, no IP_SENDSRCADDR on macOS (the same on Solaris)
        // macOS also supports IP_PKTINFO
        {
            if is_ipv4 {
                set_socket_option(&*io, libc::IPPROTO_IP, libc::IP_RECVDSTADDR, OPTION_ON)?;
            }
        }

        // Options standardized in RFC 3542
        if !is_ipv4 {
            set_socket_option(&*io, libc::IPPROTO_IPV6, libc::IPV6_RECVPKTINFO, OPTION_ON)?;
            set_socket_option(&*io, libc::IPPROTO_IPV6, libc::IPV6_RECVTCLASS, OPTION_ON)?;
            // Linux's IP_PMTUDISC_PROBE allows us to operate under interface MTU rather than the
            // kernel's path MTU guess, but actually disabling fragmentation requires this too. See
            // __ip6_append_data in ip6_output.c.
            // Set `may_fragment` to `true` if this option is not supported on the platform.
            may_fragment |=
                !set_socket_option_supported(&*io, libc::IPPROTO_IPV6, IPV6_DONTFRAG, OPTION_ON)?;
        }

        let now = Instant::now();
        Ok(Self {
            last_send_error: Mutex::new(now.checked_sub(2 * IO_ERROR_LOG_INTERVAL).unwrap_or(now)),
            max_gso_segments: AtomicUsize::new(gso::max_gso_segments()),
            gro_segments: gro::gro_segments(),
            may_fragment,
            sendmsg_einval: AtomicBool::new(false),
        })
    }

    /// Sends a [`Transmit`] on the given socket.
    ///
    /// This function will return errors of kind [`io::ErrorKind::WouldBlock`] and certain
    /// fatal errors that indicate the socket is no longer usable. Other non-fatal errors 
    /// will be logged and converted to `Ok`.
    ///
    /// UDP transmission errors are generally considered non-fatal because higher-level protocols must
    /// employ retransmits and timeouts anyway in order to deal with UDP's unreliable nature.
    /// However, some errors (like NotConnected, NetworkDown) indicate the socket is no longer usable.
    ///
    /// If you would like to handle all errors yourself, use [`UdpSocketState::try_send`]
    /// instead.
    pub fn send(&self, socket: UdpSockRef<'_>, transmit: &Transmit<'_>) -> io::Result<()> {
        match send(self, socket.0, transmit) {
            Ok(()) => Ok(()),
            Err(e) if e.kind() == io::ErrorKind::WouldBlock => Err(e),
            // - EMSGSIZE is expected for MTU probes. Future work might be able to avoid
            //   these by automatically clamping the MTUD upper bound to the interface MTU.
            Err(e) if e.raw_os_error() == Some(libc::EMSGSIZE) => Ok(()),
            Err(e) => {
                // 获取错误类型和原始错误码
                let kind = e.kind();
                let os_error = e.raw_os_error();
                
                // 记录错误
                log_sendmsg_error(&self.last_send_error, e, transmit);
                
                // 判断是否是不可恢复的错误
                match kind {
                    io::ErrorKind::NotConnected |
                    io::ErrorKind::ConnectionReset |
                    io::ErrorKind::ConnectionAborted |
                    io::ErrorKind::BrokenPipe |
                    io::ErrorKind::PermissionDenied |
                    io::ErrorKind::NetworkDown |
                    io::ErrorKind::NetworkUnreachable |
                    io::ErrorKind::HostUnreachable |
                    io::ErrorKind::Unsupported => {
                        // 对于不可恢复的错误，创建一个新的错误并返回
                        if let Some(code) = os_error {
                            Err(io::Error::from_raw_os_error(code))
                        } else {
                            // 如果没有原始错误码，创建一个新的错误
                            Err(io::Error::new(kind, "Fatal UDP error"))
                        }
                    },
                    // 其他错误被视为非致命错误，返回 Ok
                    _ => Ok(()),
                }
            }
        }
    }

    /// Sends a [`Transmit`] on the given socket without any additional error handling.
    pub fn try_send(&self, socket: UdpSockRef<'_>, transmit: &Transmit<'_>) -> io::Result<()> {
        send(self, socket.0, transmit)
    }

    pub fn recv(
        &self,
        socket: UdpSockRef<'_>,
        bufs: &mut [IoSliceMut<'_>],
        meta: &mut [RecvMeta],
    ) -> io::Result<usize> {
        // 简化实现，只保留必要的监控代码
        let result = recv(socket.0, bufs, meta);
        result
    }

    /// The maximum amount of segments which can be transmitted if a platform
    /// supports Generic Send Offload (GSO).
    ///
    /// This is 1 if the platform doesn't support GSO. Subject to change if errors are detected
    /// while using GSO.
    #[inline]
    pub fn max_gso_segments(&self) -> usize {
        self.max_gso_segments.load(Ordering::Relaxed)
    }

    /// The number of segments to read when GRO is enabled. Used as a factor to
    /// compute the receive buffer size.
    ///
    /// Returns 1 if the platform doesn't support GRO.
    #[inline]
    pub fn gro_segments(&self) -> usize {
        self.gro_segments
    }

    /// Resize the send buffer of `socket` to `bytes`
    #[inline]
    pub fn set_send_buffer_size(&self, socket: UdpSockRef<'_>, bytes: usize) -> io::Result<()> {
        socket.0.set_send_buffer_size(bytes)
    }

    /// Resize the receive buffer of `socket` to `bytes`
    #[inline]
    pub fn set_recv_buffer_size(&self, socket: UdpSockRef<'_>, bytes: usize) -> io::Result<()> {
        socket.0.set_recv_buffer_size(bytes)
    }

    /// Get the size of the `socket` send buffer
    #[inline]
    pub fn send_buffer_size(&self, socket: UdpSockRef<'_>) -> io::Result<usize> {
        socket.0.send_buffer_size()
    }

    /// Get the size of the `socket` receive buffer
    #[inline]
    pub fn recv_buffer_size(&self, socket: UdpSockRef<'_>) -> io::Result<usize> {
        socket.0.recv_buffer_size()
    }

    /// Whether transmitted datagrams might get fragmented by the IP layer
    ///
    /// Returns `false` on targets which employ e.g. the `IPV6_DONTFRAG` socket option.
    #[inline]
    pub fn may_fragment(&self) -> bool {
        self.may_fragment
    }

    /// Returns true if we previously got an EINVAL error from `sendmsg` syscall.
    fn sendmsg_einval(&self) -> bool {
        self.sendmsg_einval.load(Ordering::Relaxed)
    }

    /// Sets the flag indicating we got EINVAL error from `sendmsg` syscall.
    #[cfg(not(any(apple, target_os = "openbsd", target_os = "netbsd")))]
    fn set_sendmsg_einval(&self) {
        self.sendmsg_einval.store(true, Ordering::Relaxed)
    }
}

#[cfg(not(any(apple, target_os = "openbsd", target_os = "netbsd")))]
fn send(
    #[allow(unused_variables)] // only used on Linux
    state: &UdpSocketState,
    io: SockRef<'_>,
    transmit: &Transmit<'_>,
) -> io::Result<()> {
    #[allow(unused_mut)] // only mutable on FreeBSD
    let mut encode_src_ip = true;
    #[cfg(target_os = "freebsd")]
    {
        let addr = io.local_addr()?;
        let is_ipv4 = addr.family() == libc::AF_INET as libc::sa_family_t;
        if is_ipv4 {
            if let Some(socket) = addr.as_socket_ipv4() {
                encode_src_ip = socket.ip() == &Ipv4Addr::UNSPECIFIED;
            }
        }
    }
    let mut msg_hdr: libc::msghdr = unsafe { mem::zeroed() };
    let mut iovec: libc::iovec = unsafe { mem::zeroed() };
    let mut cmsgs = cmsg::Aligned([0u8; CMSG_LEN]);
    let dst_addr = socket2::SockAddr::from(transmit.destination);
    prepare_msg(
        transmit,
        &dst_addr,
        &mut msg_hdr,
        &mut iovec,
        &mut cmsgs,
        encode_src_ip,
        state.sendmsg_einval(),
    );

    loop {
        let n = unsafe { libc::sendmsg(io.as_raw_fd(), &msg_hdr, 0) };

        if n >= 0 {
            return Ok(());
        }

        let e = io::Error::last_os_error();
        match e.kind() {
            // Retry the transmission
            io::ErrorKind::Interrupted => continue,
            io::ErrorKind::WouldBlock => return Err(e),
            _ => {
                // Some network adapters and drivers do not support GSO. Unfortunately, Linux
                // offers no easy way for us to detect this short of an EIO or sometimes EINVAL
                // when we try to actually send datagrams using it.
                #[cfg(any(target_os = "linux", target_os = "android"))]
                if let Some(libc::EIO) | Some(libc::EINVAL) = e.raw_os_error() {
                    // Prevent new transmits from being scheduled using GSO. Existing GSO transmits
                    // may already be in the pipeline, so we need to tolerate additional failures.
                    if state.max_gso_segments() > 1 {
                        crate::log::info!(
                            "`libc::sendmsg` failed with {e}; halting segmentation offload"
                        );
                        state
                            .max_gso_segments
                            .store(1, std::sync::atomic::Ordering::Relaxed);
                    }
                }

                // Some arguments to `sendmsg` are not supported. Switch to
                // fallback mode and retry if we haven't already.
                if e.raw_os_error() == Some(libc::EINVAL) && !state.sendmsg_einval() {
                    state.set_sendmsg_einval();
                    prepare_msg(
                        transmit,
                        &dst_addr,
                        &mut msg_hdr,
                        &mut iovec,
                        &mut cmsgs,
                        encode_src_ip,
                        state.sendmsg_einval(),
                    );
                    continue;
                }

                return Err(e);
            }
        }
    }
}

#[cfg(apple_fast)]
fn send(state: &UdpSocketState, io: SockRef<'_>, transmit: &Transmit<'_>) -> io::Result<()> {
    let mut hdrs = unsafe { mem::zeroed::<[msghdr_x; BATCH_SIZE]>() };
    let mut iovs = unsafe { mem::zeroed::<[libc::iovec; BATCH_SIZE]>() };
    let mut ctrls = [cmsg::Aligned([0u8; CMSG_LEN]); BATCH_SIZE];
    let addr = socket2::SockAddr::from(transmit.destination);
    let segment_size = transmit.segment_size.unwrap_or(transmit.contents.len());
    let mut cnt = 0;
    debug_assert!(transmit.contents.len().div_ceil(segment_size) <= BATCH_SIZE);
    for (i, chunk) in transmit
        .contents
        .chunks(segment_size)
        .enumerate()
        .take(BATCH_SIZE)
    {
        prepare_msg(
            &Transmit {
                destination: transmit.destination,
                ecn: transmit.ecn,
                contents: chunk,
                segment_size: Some(chunk.len()),
                src_ip: transmit.src_ip,
            },
            &addr,
            &mut hdrs[i],
            &mut iovs[i],
            &mut ctrls[i],
            true,
            state.sendmsg_einval(),
        );
        hdrs[i].msg_datalen = chunk.len();
        cnt += 1;
    }
    loop {
        let n = unsafe { sendmsg_x(io.as_raw_fd(), hdrs.as_ptr(), cnt as u32, 0) };

        if n >= 0 {
            return Ok(());
        }

        let e = io::Error::last_os_error();
        match e.kind() {
            // Retry the transmission
            io::ErrorKind::Interrupted => continue,
            _ => return Err(e),
        }
    }
}

#[cfg(any(target_os = "openbsd", target_os = "netbsd", apple_slow))]
fn send(state: &UdpSocketState, io: SockRef<'_>, transmit: &Transmit<'_>) -> io::Result<()> {
    let mut hdr: libc::msghdr = unsafe { mem::zeroed() };
    let mut iov: libc::iovec = unsafe { mem::zeroed() };
    let mut ctrl = cmsg::Aligned([0u8; CMSG_LEN]);
    let addr = socket2::SockAddr::from(transmit.destination);
    prepare_msg(
        transmit,
        &addr,
        &mut hdr,
        &mut iov,
        &mut ctrl,
        cfg!(apple) || cfg!(target_os = "openbsd") || cfg!(target_os = "netbsd"),
        state.sendmsg_einval(),
    );
    loop {
        let n = unsafe { libc::sendmsg(io.as_raw_fd(), &hdr, 0) };

        if n >= 0 {
            return Ok(());
        }

        let e = io::Error::last_os_error();
        match e.kind() {
            // Retry the transmission
            io::ErrorKind::Interrupted => continue,
            _ => return Err(e),
        }
    }
}

#[cfg(not(any(apple, target_os = "openbsd", target_os = "netbsd", solarish)))]
fn recv(io: SockRef<'_>, bufs: &mut [IoSliceMut<'_>], meta: &mut [RecvMeta]) -> io::Result<usize> {
    let mut names = [MaybeUninit::<libc::sockaddr_storage>::uninit(); BATCH_SIZE];
    let mut ctrls = [cmsg::Aligned(MaybeUninit::<[u8; CMSG_LEN]>::uninit()); BATCH_SIZE];
    let mut hdrs = unsafe { mem::zeroed::<[libc::mmsghdr; BATCH_SIZE]>() };
    let max_msg_count = bufs.len().min(BATCH_SIZE);
    for i in 0..max_msg_count {
        prepare_recv(
            &mut bufs[i],
            &mut names[i],
            &mut ctrls[i],
            &mut hdrs[i].msg_hdr,
        );
    }
    let msg_count = loop {
        let n = unsafe {
            libc::recvmmsg(
                io.as_raw_fd(),
                hdrs.as_mut_ptr(),
                bufs.len().min(BATCH_SIZE) as _,
                0,
                ptr::null_mut::<libc::timespec>(),
            )
        };

        if n >= 0 {
            break n;
        }

        let e = io::Error::last_os_error();
        match e.kind() {
            // Retry receiving
            io::ErrorKind::Interrupted => continue,
            _ => return Err(e),
        }
    };
    for i in 0..(msg_count as usize) {
        meta[i] = decode_recv(&names[i], &hdrs[i].msg_hdr, hdrs[i].msg_len as usize);
    }
    
    Ok(msg_count as usize)
}

#[cfg(apple_fast)]
fn recv(io: SockRef<'_>, bufs: &mut [IoSliceMut<'_>], meta: &mut [RecvMeta]) -> io::Result<usize> {
    let mut names = [MaybeUninit::<libc::sockaddr_storage>::uninit(); BATCH_SIZE];
    let mut ctrls = [cmsg::Aligned(MaybeUninit::<[u8; CMSG_LEN]>::uninit()); BATCH_SIZE];
    let mut hdrs = unsafe { mem::zeroed::<[msghdr_x; BATCH_SIZE]>() };
    let max_msg_count = bufs.len().min(BATCH_SIZE);
    
    for i in 0..max_msg_count {
        prepare_recv(&mut bufs[i], &mut names[i], &mut ctrls[i], &mut hdrs[i]);
    }
    
    let msg_count = loop {
        let n = unsafe { recvmsg_x(io.as_raw_fd(), hdrs.as_mut_ptr(), max_msg_count as _, 0) };
<<<<<<< HEAD
        
        match n {
            -1 => {
                let e = io::Error::last_os_error();
                if e.kind() == io::ErrorKind::Interrupted {
                    continue;
                }
                return Err(e);
            }
            n => break n,
=======

        if n >= 0 {
            break n;
        }

        let e = io::Error::last_os_error();
        match e.kind() {
            // Retry receiving
            io::ErrorKind::Interrupted => continue,
            _ => return Err(e),
>>>>>>> c7687f7e
        }
    };
    
    for i in 0..(msg_count as usize) {
        meta[i] = decode_recv(&names[i], &hdrs[i], hdrs[i].msg_datalen as usize);
    }
    
    Ok(msg_count as usize)
}

#[cfg(any(target_os = "openbsd", target_os = "netbsd", solarish, apple_slow))]
fn recv(io: SockRef<'_>, bufs: &mut [IoSliceMut<'_>], meta: &mut [RecvMeta]) -> io::Result<usize> {
    let mut name = MaybeUninit::<libc::sockaddr_storage>::uninit();
    let mut ctrl = cmsg::Aligned(MaybeUninit::<[u8; CMSG_LEN]>::uninit());
    let mut hdr = unsafe { mem::zeroed::<libc::msghdr>() };
    prepare_recv(&mut bufs[0], &mut name, &mut ctrl, &mut hdr);
    let n = loop {
        let n = unsafe { libc::recvmsg(io.as_raw_fd(), &mut hdr, 0) };

        if hdr.msg_flags & libc::MSG_TRUNC != 0 {
            continue;
        }

        if n >= 0 {
            break n;
        }

        let e = io::Error::last_os_error();
        match e.kind() {
            // Retry receiving
            io::ErrorKind::Interrupted => continue,
            _ => return Err(e),
        }
    };
    meta[0] = decode_recv(&name, &hdr, n as usize);
    Ok(1)
}

const CMSG_LEN: usize = 88;

fn prepare_msg(
    transmit: &Transmit<'_>,
    dst_addr: &socket2::SockAddr,
    #[cfg(not(apple_fast))] hdr: &mut libc::msghdr,
    #[cfg(apple_fast)] hdr: &mut msghdr_x,
    iov: &mut libc::iovec,
    #[allow(unused_variables)]
    ctrl: &mut cmsg::Aligned<[u8; CMSG_LEN]>,
    #[allow(unused_variables)] // only used on FreeBSD & macOS
    encode_src_ip: bool,
    #[allow(unused_variables)]
    sendmsg_einval: bool,
) {
    iov.iov_base = transmit.contents.as_ptr() as *const _ as *mut _;
    iov.iov_len = transmit.contents.len();

    // SAFETY: Casting the pointer to a mutable one is legal,
    // as sendmsg is guaranteed to not alter the mutable pointer
    // as per the POSIX spec. See the section on the sys/socket.h
    // header for details. The type is only mutable in the first
    // place because it is reused by recvmsg as well.
    let name = dst_addr.as_ptr() as *mut libc::c_void;
    let namelen = dst_addr.len();
    hdr.msg_name = name as *mut _;
    hdr.msg_namelen = namelen;
    hdr.msg_iov = iov;
    hdr.msg_iovlen = 1;

    #[cfg(apple_fast)]
    {
        // 禁用控制消息 - sendmsg_x 不支持控制消息
        hdr.msg_control = std::ptr::null_mut();
        hdr.msg_controllen = 0;
        return;
    }

    #[cfg(not(apple_fast))]
    {
        hdr.msg_control = ctrl.0.as_mut_ptr() as _;
        hdr.msg_controllen = CMSG_LEN as _;
        let mut encoder = unsafe { cmsg::Encoder::new(hdr) };
        let ecn = transmit.ecn.map_or(0, |x| x as libc::c_int);
        // True for IPv4 or IPv4-Mapped IPv6
        let is_ipv4 = transmit.destination.is_ipv4()
            || matches!(transmit.destination.ip(), IpAddr::V6(addr) if addr.to_ipv4_mapped().is_some());
        if is_ipv4 {
            if !sendmsg_einval {
                #[cfg(not(target_os = "netbsd"))]
                {
                    encoder.push(libc::IPPROTO_IP, libc::IP_TOS, ecn as IpTosTy);
                }
            }
        } else {
            encoder.push(libc::IPPROTO_IPV6, libc::IPV6_TCLASS, ecn);
        }

        // Only set the segment size if it is different from the size of the contents.
        // Some network drivers don't like being told to do GSO even if there is effectively only a single segment.
        if let Some(segment_size) = transmit
            .segment_size
            .filter(|segment_size| *segment_size != transmit.contents.len())
        {
            gso::set_segment_size(&mut encoder, segment_size as u16);
        }

        if let Some(ip) = &transmit.src_ip {
            match ip {
                IpAddr::V4(v4) => {
                    #[cfg(any(target_os = "linux", target_os = "android"))]
                    {
                        let pktinfo = libc::in_pktinfo {
                            ipi_ifindex: 0,
                            ipi_spec_dst: libc::in_addr {
                                s_addr: u32::from_ne_bytes(v4.octets()),
                            },
                            ipi_addr: libc::in_addr { s_addr: 0 },
                        };
                        encoder.push(libc::IPPROTO_IP, libc::IP_PKTINFO, pktinfo);
                    }
                    #[cfg(any(bsd, apple, solarish))]
                    {
                        if encode_src_ip {
                            let addr = libc::in_addr {
                                s_addr: u32::from_ne_bytes(v4.octets()),
                            };
                            encoder.push(libc::IPPROTO_IP, libc::IP_RECVDSTADDR, addr);
                        }
                    }
                }
                IpAddr::V6(v6) => {
                    let pktinfo = libc::in6_pktinfo {
                        ipi6_ifindex: 0,
                        ipi6_addr: libc::in6_addr {
                            s6_addr: v6.octets(),
                        },
                    };
                    encoder.push(libc::IPPROTO_IPV6, libc::IPV6_PKTINFO, pktinfo);
                }
            }
        }

        encoder.finish();
    }
}

#[cfg(not(apple_fast))]
fn prepare_recv(
    buf: &mut IoSliceMut,
    name: &mut MaybeUninit<libc::sockaddr_storage>,
    ctrl: &mut cmsg::Aligned<MaybeUninit<[u8; CMSG_LEN]>>,
    hdr: &mut libc::msghdr,
) {
    hdr.msg_name = name.as_mut_ptr() as _;
    hdr.msg_namelen = mem::size_of::<libc::sockaddr_storage>() as _;
    hdr.msg_iov = buf as *mut IoSliceMut as *mut libc::iovec;
    hdr.msg_iovlen = 1;
    hdr.msg_control = ctrl.0.as_mut_ptr() as _;
    hdr.msg_controllen = CMSG_LEN as _;
    hdr.msg_flags = 0;
}

#[cfg(apple_fast)]
fn prepare_recv(
    buf: &mut IoSliceMut,
    name: &mut MaybeUninit<libc::sockaddr_storage>,
    ctrl: &mut cmsg::Aligned<MaybeUninit<[u8; CMSG_LEN]>>,
    hdr: &mut msghdr_x,
) {
    hdr.msg_name = name.as_mut_ptr() as _;
    hdr.msg_namelen = mem::size_of::<libc::sockaddr_storage>() as _;
    hdr.msg_iov = buf as *mut IoSliceMut as *mut libc::iovec;
    hdr.msg_iovlen = 1;
    hdr.msg_control = ctrl.0.as_mut_ptr() as _;
    hdr.msg_controllen = CMSG_LEN as _;
    hdr.msg_flags = 0;
    hdr.msg_datalen = buf.len();
}

fn decode_recv(
    name: &MaybeUninit<libc::sockaddr_storage>,
    #[cfg(not(apple_fast))] hdr: &libc::msghdr,
    #[cfg(apple_fast)] hdr: &msghdr_x,
    len: usize,
) -> RecvMeta {
    // 删除不必要的日志代码
    let name = unsafe { name.assume_init() };
    let mut ecn_bits = 0;
    let mut dst_ip = None;
    #[allow(unused_mut)] // only mutable on Linux
    let mut stride = len;

    let cmsg_iter = unsafe { cmsg::Iter::new(hdr) };
    for cmsg in cmsg_iter {
        match (cmsg.cmsg_level, cmsg.cmsg_type) {
            (libc::IPPROTO_IP, libc::IP_TOS) => unsafe {
                ecn_bits = cmsg::decode::<u8, libc::cmsghdr>(cmsg);
            },
            // FreeBSD uses IP_RECVTOS here, and we can be liberal because cmsgs are opt-in.
            #[cfg(not(any(target_os = "openbsd", target_os = "netbsd", solarish)))]
            (libc::IPPROTO_IP, libc::IP_RECVTOS) => unsafe {
                ecn_bits = cmsg::decode::<u8, libc::cmsghdr>(cmsg);
            },
            (libc::IPPROTO_IPV6, libc::IPV6_TCLASS) => unsafe {
                // Temporary hack around broken macos ABI. Remove once upstream fixes it.
                // https://bugreport.apple.com/web/?problemID=48761855
                #[allow(clippy::unnecessary_cast)] // cmsg.cmsg_len defined as size_t
                if cfg!(apple)
                    && cmsg.cmsg_len as usize == libc::CMSG_LEN(mem::size_of::<u8>() as _) as usize
                {
                    ecn_bits = cmsg::decode::<u8, libc::cmsghdr>(cmsg);
                } else {
                    ecn_bits = cmsg::decode::<libc::c_int, libc::cmsghdr>(cmsg) as u8;
                }
            },
            #[cfg(any(target_os = "linux", target_os = "android"))]
            (libc::IPPROTO_IP, libc::IP_PKTINFO) => {
                let pktinfo = unsafe { cmsg::decode::<libc::in_pktinfo, libc::cmsghdr>(cmsg) };
                dst_ip = Some(IpAddr::V4(Ipv4Addr::from(
                    pktinfo.ipi_addr.s_addr.to_ne_bytes(),
                )));
            }
            #[cfg(any(bsd, apple))]
            (libc::IPPROTO_IP, libc::IP_RECVDSTADDR) => {
                let in_addr = unsafe { cmsg::decode::<libc::in_addr, libc::cmsghdr>(cmsg) };
                dst_ip = Some(IpAddr::V4(Ipv4Addr::from(in_addr.s_addr.to_ne_bytes())));
            }
            (libc::IPPROTO_IPV6, libc::IPV6_PKTINFO) => {
                let pktinfo = unsafe { cmsg::decode::<libc::in6_pktinfo, libc::cmsghdr>(cmsg) };
                dst_ip = Some(IpAddr::V6(Ipv6Addr::from(pktinfo.ipi6_addr.s6_addr)));
            }
            #[cfg(any(target_os = "linux", target_os = "android"))]
            (libc::SOL_UDP, gro::UDP_GRO) => unsafe {
                stride = cmsg::decode::<libc::c_int, libc::cmsghdr>(cmsg) as usize;
            },
            _ => {}
        }
    }

    let addr = match libc::c_int::from(name.ss_family) {
        libc::AF_INET => {
            // Safety: if the ss_family field is AF_INET then storage must be a sockaddr_in.
            let addr: &libc::sockaddr_in =
                unsafe { &*(&name as *const _ as *const libc::sockaddr_in) };
            SocketAddr::V4(SocketAddrV4::new(
                Ipv4Addr::from(addr.sin_addr.s_addr.to_ne_bytes()),
                u16::from_be(addr.sin_port),
            ))
        }
        libc::AF_INET6 => {
            // Safety: if the ss_family field is AF_INET6 then storage must be a sockaddr_in6.
            let addr: &libc::sockaddr_in6 =
                unsafe { &*(&name as *const _ as *const libc::sockaddr_in6) };
            SocketAddr::V6(SocketAddrV6::new(
                Ipv6Addr::from(addr.sin6_addr.s6_addr),
                u16::from_be(addr.sin6_port),
                addr.sin6_flowinfo,
                addr.sin6_scope_id,
            ))
        }
        _ => unreachable!(),
    };

    RecvMeta {
        len,
        stride,
        addr,
        ecn: EcnCodepoint::from_bits(ecn_bits),
        dst_ip,
    }
}

#[cfg(not(apple_slow))]
// Chosen somewhat arbitrarily; might benefit from additional tuning.
pub(crate) const BATCH_SIZE: usize = 32;

#[cfg(apple_slow)]
pub(crate) const BATCH_SIZE: usize = 1;

#[cfg(any(target_os = "linux", target_os = "android"))]
mod gso {
    use super::*;

    #[cfg(not(target_os = "android"))]
    const UDP_SEGMENT: libc::c_int = libc::UDP_SEGMENT;
    #[cfg(target_os = "android")]
    // TODO: Add this to libc
    const UDP_SEGMENT: libc::c_int = 103;

    /// Checks whether GSO support is available by setting the UDP_SEGMENT
    /// option on a socket
    pub(crate) fn max_gso_segments() -> usize {
        const GSO_SIZE: libc::c_int = 1500;

        let socket = match std::net::UdpSocket::bind("[::]:0")
            .or_else(|_| std::net::UdpSocket::bind((Ipv4Addr::LOCALHOST, 0)))
        {
            Ok(socket) => socket,
            Err(_) => return 1,
        };

        // As defined in linux/udp.h
        // #define UDP_MAX_SEGMENTS        (1 << 6UL)
        match set_socket_option(&socket, libc::SOL_UDP, UDP_SEGMENT, GSO_SIZE) {
            Ok(()) => 64,
            Err(_e) => {
                crate::log::debug!(
                    "failed to set `UDP_SEGMENT` socket option ({_e}); setting `max_gso_segments = 1`"
                );

                1
            }
        }
    }

    pub(crate) fn set_segment_size(encoder: &mut cmsg::Encoder<libc::msghdr>, segment_size: u16) {
        encoder.push(libc::SOL_UDP, UDP_SEGMENT, segment_size);
    }
}

// On Apple platforms using the `sendmsg_x` call, UDP datagram segmentation is not
// offloaded to the NIC or even the kernel, but instead done here in user space in
// [`send`]) and then passed to the OS as individual `iovec`s (up to `BATCH_SIZE`).
#[cfg(not(any(target_os = "linux", target_os = "android")))]
mod gso {
    use super::*;

    pub(super) fn max_gso_segments() -> usize {
        #[cfg(apple_fast)]
        {
            BATCH_SIZE
        }
        #[cfg(not(apple_fast))]
        {
            1
        }
    }
    
    #[allow(dead_code)]
    pub(super) fn set_segment_size(
        #[cfg(not(apple_fast))] _encoder: &mut cmsg::Encoder<libc::msghdr>,
        #[cfg(apple_fast)] _encoder: &mut cmsg::Encoder<msghdr_x>,
        _segment_size: u16,
    ) {
    }
}

#[cfg(any(target_os = "linux", target_os = "android"))]
mod gro {
    use super::*;

    #[cfg(not(target_os = "android"))]
    pub(crate) const UDP_GRO: libc::c_int = libc::UDP_GRO;
    #[cfg(target_os = "android")]
    // TODO: Add this to libc
    pub(crate) const UDP_GRO: libc::c_int = 104;

    pub(crate) fn gro_segments() -> usize {
        let socket = match std::net::UdpSocket::bind("[::]:0")
            .or_else(|_| std::net::UdpSocket::bind((Ipv4Addr::LOCALHOST, 0)))
        {
            Ok(socket) => socket,
            Err(_) => return 1,
        };

        // As defined in net/ipv4/udp_offload.c
        // #define UDP_GRO_CNT_MAX 64
        //
        // NOTE: this MUST be set to UDP_GRO_CNT_MAX to ensure that the receive buffer size
        // (get_max_udp_payload_size() * gro_segments()) is large enough to hold the largest GRO
        // list the kernel might potentially produce. See
        // https://github.com/quinn-rs/quinn/pull/1354.
        match set_socket_option(&socket, libc::SOL_UDP, UDP_GRO, OPTION_ON) {
            Ok(()) => 64,
            Err(_) => 1,
        }
    }
}

/// Returns whether the given socket option is supported on the current platform
///
/// Yields `Ok(true)` if the option was set successfully, `Ok(false)` if setting
/// the option raised an `ENOPROTOOPT` error, and `Err` for any other error.
fn set_socket_option_supported(
    socket: &impl AsRawFd,
    level: libc::c_int,
    name: libc::c_int,
    value: libc::c_int,
) -> io::Result<bool> {
    match set_socket_option(socket, level, name, value) {
        Ok(()) => Ok(true),
        Err(err) if err.raw_os_error() == Some(libc::ENOPROTOOPT) => Ok(false),
        Err(err) => Err(err),
    }
}

fn set_socket_option(
    socket: &impl AsRawFd,
    level: libc::c_int,
    name: libc::c_int,
    value: libc::c_int,
) -> io::Result<()> {
    let rc = unsafe {
        libc::setsockopt(
            socket.as_raw_fd(),
            level,
            name,
            &value as *const _ as _,
            mem::size_of_val(&value) as _,
        )
    };

    match rc == 0 {
        true => Ok(()),
        false => Err(io::Error::last_os_error()),
    }
}

const OPTION_ON: libc::c_int = 1;

#[cfg(not(any(target_os = "linux", target_os = "android")))]
mod gro {
    pub(super) fn gro_segments() -> usize {
        1
    }
}<|MERGE_RESOLUTION|>--- conflicted
+++ resolved
@@ -548,18 +548,6 @@
     
     let msg_count = loop {
         let n = unsafe { recvmsg_x(io.as_raw_fd(), hdrs.as_mut_ptr(), max_msg_count as _, 0) };
-<<<<<<< HEAD
-        
-        match n {
-            -1 => {
-                let e = io::Error::last_os_error();
-                if e.kind() == io::ErrorKind::Interrupted {
-                    continue;
-                }
-                return Err(e);
-            }
-            n => break n,
-=======
 
         if n >= 0 {
             break n;
@@ -570,7 +558,6 @@
             // Retry receiving
             io::ErrorKind::Interrupted => continue,
             _ => return Err(e),
->>>>>>> c7687f7e
         }
     };
     
