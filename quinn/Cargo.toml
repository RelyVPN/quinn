[package]
name = "quinn"
version = "0.11.8"
license.workspace = true
repository.workspace = true
description = "Versatile QUIC transport protocol implementation"
readme = "../README.md"
keywords.workspace = true
categories.workspace = true
workspace = ".."
edition.workspace = true
rust-version.workspace = true


[features]
# NOTE: Please keep this in sync with the feature list in `.github/workflows/codecov.yml`, see
# comment in that file for more information.
<<<<<<< HEAD
default = ["log", "platform-verifier", "runtime-tokio", "rustls-ring", "fast-apple-datapath"]
=======
default = ["log", "platform-verifier", "runtime-tokio", "rustls-ring", "bloom"]
>>>>>>> f642fa87
# Enables `Endpoint::client` and `Endpoint::server` conveniences
aws-lc-rs = ["proto/aws-lc-rs"]
aws-lc-rs-fips = ["proto/aws-lc-rs-fips"]
# Enables BloomTokenLog, and uses it by default
bloom = ["proto/bloom"]
# Records how long locks are held, and warns if they are held >= 1ms
lock_tracking = []
# Provides `ClientConfig::with_platform_verifier()` convenience method
platform-verifier = ["proto/platform-verifier"]
# For backwards compatibility, `rustls` forwards to `rustls-ring`
rustls = ["rustls-ring"]
# Enable rustls with the `aws-lc-rs` crypto provider
rustls-aws-lc-rs = ["dep:rustls", "aws-lc-rs", "proto/rustls-aws-lc-rs", "proto/aws-lc-rs"]
rustls-aws-lc-rs-fips = ["dep:rustls", "aws-lc-rs-fips", "proto/rustls-aws-lc-rs-fips", "proto/aws-lc-rs-fips"]
# Enable rustls with the `ring` crypto provider
rustls-ring = ["dep:rustls", "ring", "proto/rustls-ring", "proto/ring"]
# Enable the `ring` crypto provider.
# Outside wasm*-unknown-unknown targets, this enables `Endpoint::client` and `Endpoint::server` conveniences.
ring = ["proto/ring"]
runtime-tokio = ["tokio/time", "tokio/rt", "tokio/net"]
runtime-async-std = ["async-io", "async-std"]
runtime-smol = ["async-io", "smol"]

# Configure `tracing` to log events via `log` if no `tracing` subscriber exists.
log = ["tracing/log", "proto/log", "udp/log"]
# Enable rustls logging
rustls-log = ["rustls?/logging"]
# Enable fast-apple-datapath feature for quinn-udp on macOS
fast-apple-datapath = ["udp/fast-apple-datapath"]

[dependencies]
async-io = { workspace = true, optional = true }
async-std = { workspace = true, optional = true }
bytes = { workspace = true }
# Enables futures::io::{AsyncRead, AsyncWrite} support for streams
futures-io = { workspace = true, optional = true }
rustc-hash = { workspace = true }
pin-project-lite = { workspace = true }
proto = { package = "quinn-proto", path = "../quinn-proto", version = "0.11.12", default-features = false }
rustls = { workspace = true, optional = true }
smol = { workspace = true, optional = true }
thiserror = { workspace = true }
tracing =  { workspace = true }
tokio = { workspace = true }
udp = { package = "quinn-udp", path = "../quinn-udp", version = "0.5", default-features = false, features = ["tracing"] }

[target.'cfg(not(all(target_family = "wasm", target_os = "unknown")))'.dependencies]
socket2 = { workspace = true }

[target.'cfg(all(target_family = "wasm", target_os = "unknown"))'.dependencies]
web-time = { workspace = true }

[dev-dependencies]
anyhow = { workspace = true }
crc = { workspace = true }
bencher = { workspace = true }
directories-next = { workspace = true }
rand = { workspace = true }
rcgen = { workspace = true }
rustls-pemfile = { workspace = true }
clap = { workspace = true }
tokio = { workspace = true, features = ["rt", "rt-multi-thread", "time", "macros"] }
tracing-subscriber = { workspace = true }
tracing-futures = { workspace = true }
url = { workspace = true }

[build-dependencies]
cfg_aliases = { workspace = true }

[[example]]
name = "server"
required-features = ["rustls-ring"]

[[example]]
name = "client"
required-features = ["rustls-ring"]

[[example]]
name = "insecure_connection"
required-features = ["rustls-ring"]

[[example]]
name = "single_socket"
required-features = ["rustls-ring"]

[[example]]
name = "connection"
required-features = ["rustls-ring"]

[[bench]]
name = "bench"
harness = false
required-features = ["rustls-ring"]

[package.metadata.docs.rs]
# all non-default features except fips (cannot build on docs.rs environment)
features = ["lock_tracking", "rustls-aws-lc-rs", "rustls-ring", "runtime-tokio", "runtime-async-std", "runtime-smol", "log", "rustls-log", "fast-apple-datapath"]<|MERGE_RESOLUTION|>--- conflicted
+++ resolved
@@ -15,11 +15,7 @@
 [features]
 # NOTE: Please keep this in sync with the feature list in `.github/workflows/codecov.yml`, see
 # comment in that file for more information.
-<<<<<<< HEAD
-default = ["log", "platform-verifier", "runtime-tokio", "rustls-ring", "fast-apple-datapath"]
-=======
-default = ["log", "platform-verifier", "runtime-tokio", "rustls-ring", "bloom"]
->>>>>>> f642fa87
+default = ["log", "platform-verifier", "runtime-tokio", "rustls-ring", "fast-apple-datapath", "bloom"]
 # Enables `Endpoint::client` and `Endpoint::server` conveniences
 aws-lc-rs = ["proto/aws-lc-rs"]
 aws-lc-rs-fips = ["proto/aws-lc-rs-fips"]
