--- conflicted
+++ resolved
@@ -23,12 +23,8 @@
 clap = { version = "4", features = ["derive"] }
 crc = "3"
 directories-next = "2"
-<<<<<<< HEAD
+fastbloom = "0.9"
 futures-io = "0.3.31"
-=======
-fastbloom = "0.9"
-futures-io = "0.3.19"
->>>>>>> f642fa87
 getrandom = { version = "0.3", default-features = false }
 hdrhistogram = { version = "7.5", default-features = false }
 hex-literal = "0.4"
